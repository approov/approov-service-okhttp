//
// MIT License
// 
// Copyright (c) 2016-present, Critical Blue Ltd.
//
// Permission is hereby granted, free of charge, to any person obtaining a copy of this software and associated documentation files
// (the "Software"), to deal in the Software without restriction, including without limitation the rights to use, copy, modify, merge,
// publish, distribute, sublicense, and/or sell copies of the Software, and to permit persons to whom the Software is furnished to do so,
// subject to the following conditions:
//
// The above copyright notice and this permission notice shall be included in all copies or substantial portions of the Software.
// 
// THE SOFTWARE IS PROVIDED "AS IS", WITHOUT WARRANTY OF ANY KIND, EXPRESS OR IMPLIED, INCLUDING WITHOUT LIMITATION THE WARRANTIES OF
// MERCHANTABILITY, FITNESS FOR A PARTICULAR PURPOSE AND NONINFRINGEMENT. IN NO EVENT SHALL THE AUTHORS OR COPYRIGHT HOLDERS BE LIABLE FOR
// ANY CLAIM, DAMAGES OR OTHER LIABILITY, WHETHER IN AN ACTION OF CONTRACT, TORT OR OTHERWISE, ARISING FROM, OUT OF OR IN CONNECTION WITH
// THE SOFTWARE OR THE USE OR OTHER DEALINGS IN THE SOFTWARE.

package io.approov.service.okhttp;

import android.util.Log;
import android.content.Context;

import com.criticalblue.approovsdk.Approov;

import java.io.IOException;
import java.util.ArrayList;
import java.util.HashMap;
import java.util.HashSet;
import java.util.Iterator;
import java.util.LinkedHashMap;
import java.util.List;
import java.util.Map;
import java.util.Set;
import java.util.regex.Matcher;
import java.util.regex.Pattern;
import java.util.regex.PatternSyntaxException;

import okhttp3.CertificatePinner;
import okhttp3.Interceptor;
import okhttp3.OkHttpClient;
import okhttp3.Request;
import okhttp3.Response;

/**
 * ApproovService provides a mediation layer to the Approov SDK, enabling secure token-based
 * authentication and dynamic pinning for network requests. It offers methods to initialize
 * the SDK, configure token headers, handle secure strings, and manage OkHttp clients.
 */
public class ApproovService {
    // logging tag
    private static final String TAG = "ApproovService";

    // default header that will be added to Approov enabled requests
    private static final String APPROOV_TOKEN_HEADER = "Approov-Token";

    // default prefix to be added before the Approov token by default
    private static final String APPROOV_TOKEN_PREFIX = "";
    // name for the default builder
    private static final String DEFAULT_BUILDER_NAME = "_default";

    // name for the default builder
    private static final String DEFAULT_BUILDER_NAME = "_default";

    // true if the Approov SDK initialized okay
    private static boolean isInitialized = false;

    // true if the interceptor should proceed on network failures and not add an
    // Approov token
    private static boolean proceedOnNetworkFail = false;

    // builders to be used for new OkHttp clients where each can be named
    private static Map<String, OkHttpClient.Builder> okHttpBuilders = null;

    // cached OkHttpClients to use for each of the named builders
    private static Map<String, OkHttpClient> okHttpClients = null;

    // header to be used to send Approov tokens
    private static String approovTokenHeader = null;

    // any prefix String to be added before the transmitted Approov token
    private static String approovTokenPrefix = null;

    // any header to be used for binding in Approov tokens or null if not set
    private static String bindingHeader = null;
    // An optional property to receive callbacks during the processing of a request. Added to
    // support message signing in a general way, the callbacks give an opportunity for apps to
    // customise behaviour at specific points in the attestation flow.
    // Defaults to null - no callback.
    private static ApproovInterceptorExtensions interceptorExtensions = null;

    // map of headers that should have their values substituted for secure strings, mapped to their
    // required prefixes
    private static Map<String, String> substitutionHeaders = null;

    // set of query parameters that may be substituted, specified by the key name
    private static Set<String> substitutionQueryParams = null;

    // set of URL regexs that should be excluded from any Approov protection, mapped to the compiled Pattern
    private static Map<String, Pattern> exclusionURLRegexs = null;


    /**
     * Construction is disallowed as this is a static only class.
     */
    private ApproovService() {
    }

    /**
     * Initializes the ApproovService with an account configuration.
     *
     * @param context the Application context
     * @param config the configuration string, or empty for no SDK initialization
     */
    public static void initialize(Context context, String config) {
        // setup for creating clients
        isInitialized = false;
        proceedOnNetworkFail = false;
        okHttpBuilders = new HashMap<>();
        okHttpBuilders.put(DEFAULT_BUILDER_NAME, new OkHttpClient.Builder());
        okHttpClients =  new HashMap<>();
        approovTokenHeader = APPROOV_TOKEN_HEADER;
        approovTokenPrefix = APPROOV_TOKEN_PREFIX;
        bindingHeader = null;
        substitutionHeaders = new HashMap<>();
        substitutionQueryParams = new HashSet<>();
        exclusionURLRegexs = new HashMap<>();

        // initialize the Approov SDK
        try {
            if (config.length() != 0)
                Approov.initialize(context, config, "auto", "init-fetch");
            Approov.setUserProperty("approov-service-okhttp");
            isInitialized = true;
        } catch (IllegalArgumentException e) {
            Log.e(TAG, "Approov initialization failed: " + e.getMessage());
        }
    }

    /**
     * Initializes the ApproovService with an account configuration and comment.
     *
     * @param context the Application context
     * @param config the configuration string, or empty for no SDK initialization
     * @param comment the comment string, or empty for no comment
     */
    public static void initialize(Context context, String config, String comment) {
        // initialize the Approov SDK
        try {
            ApproovService.initialize(context, config);
            if ((comment != null) && (comment.length() != 0)) {
                Approov.initialize(context, config, "auto", comment);
            }
        } catch (IllegalArgumentException e) {
            Log.e(TAG, "Approov initialization failed: " + e.getMessage());
        } catch (IllegalStateException e) {
            Log.e(TAG, "Approov initialization failed: " + e.getMessage());
        }
    }

<<<<<<< HEAD
=======

>>>>>>> 96de0958
    /**
     * Sets a flag indicating if the network interceptor should proceed anyway if it is
     * not possible to obtain an Approov token due to a networking failure. If this is set
     * then your backend API can receive calls without the expected Approov token header
     * being added, or without header/query parameter substitutions being made. Note that
     * this should be used with caution because it may allow a connection to be established
     * before any dynamic pins have been received via Approov, thus potentially opening the
     * channel to a MitM.
     *
     * @param proceed is true if Approov networking fails should allow continuation
     */
    public static synchronized void setProceedOnNetworkFail(boolean proceed) {
        Log.d(TAG, "setProceedOnNetworkFail " + proceed);
        proceedOnNetworkFail = proceed;
        okHttpClients.clear();
    }

    /**
     * Sets a development key indicating that the app is a development version and it should
     * pass attestation even if the app is not registered or it is running on an emulator. The
     * development key value can be rotated at any point in the account if a version of the app
     * containing the development key is accidentally released. This is primarily
     * used for situations where the app package must be modified or resigned in
     * some way as part of the testing process.
     *
     * @param devKey is the development key to be used
     * @throws ApproovException if there was a problem
     */
    public static synchronized void setDevKey(String devKey) throws ApproovException {
        try {
            Approov.setDevKey(devKey);
            Log.d(TAG, "setDevKey");
        }
        catch (IllegalStateException e) {
            throw new ApproovException("IllegalState: " + e.getMessage());
        }
        catch (IllegalArgumentException e) {
            throw new ApproovException("IllegalArgument: " + e.getMessage());
        }
    }

    /**
     * Sets the header that the Approov token is added on, as well as an optional
     * prefix String (such as "Bearer "). By default the token is provided on
     * "Approov-Token" with no prefix.
     *
     * @param header is the header to place the Approov token on
     * @param prefix is any prefix String for the Approov token header
     */
    public static synchronized void setApproovHeader(String header, String prefix) {
        Log.d(TAG, "setApproovHeader " + header + ", " + prefix);
        approovTokenHeader = header;
        approovTokenPrefix = prefix;
        okHttpClients.clear();
    }

    /**
     * Sets a binding header that must be present on all requests using the Approov service. A
     * header should be chosen whose value is unchanging for most requests (such as an
     * Authorization header). A hash of the header value is included in the issued Approov tokens
     * to bind them to the value. This may then be verified by the backend API integration. This
     * method should typically only be called once.
     *
     * @param header is the header to use for Approov token binding
     */
    public static synchronized void setBindingHeader(String header) {
        Log.d(TAG, "setBindingHeader " + header);
        bindingHeader = header;
        okHttpClients.clear();
<<<<<<< HEAD
    }

    /**
     * Sets the interceptor extensions callback handler. This facility was introduced to support
     * message signing that is independent from the rest of the attestation flow. The default
     * ApproovService layer issues no callbacks, provide a non-null ApproovLifecycleCallbackHandler
     * handler to add functionality to the attestation flow.
     *
     * @param callbacks is the configuration used to control message signing. The behaviour of the
     *              provided configuration must remain constant while in use by the ApproovService.
     *              Passing null to this method will disable message signing.
     */
    public static synchronized void setApproovInterceptorExtensions(ApproovInterceptorExtensions callbacks) {
        if (callbacks == null) {
            Log.d(TAG, "Interceptor extension disabled");
        } else {
            Log.d(TAG, "Interceptor extension enabled");
        }
        interceptorExtensions = callbacks;
        okHttpClients.clear();
=======
>>>>>>> 96de0958
    }

    /**
     * Adds the name of a header which should be subject to secure strings substitution. This
     * means that if the header is present then the value will be used as a key to look up a
     * secure string value which will be substituted into the header value instead. This allows
     * easy migration to the use of secure strings. Note that this function should be called on initialization
     * rather than for every request as it will require a new OkHttpClient to be built. A required
     * prefix may be specified to deal with cases such as the use of "Bearer " prefixed before values
     * in an authorization header.
     *
     * @param header is the header to be marked for substitution
     * @param requiredPrefix is any required prefix to the value being substituted or null if not required
     */
    public static synchronized void addSubstitutionHeader(String header, String requiredPrefix) {
        if (isInitialized) {
            Log.d(TAG, "addSubstitutionHeader " + header + ", " + requiredPrefix);
            if (requiredPrefix == null)
                substitutionHeaders.put(header, "");
            else
                substitutionHeaders.put(header, requiredPrefix);
            okHttpClients.clear();
        }
    }

    /**
     * Removes a header previously added using addSubstitutionHeader.
     *
     * @param header is the header to be removed for substitution
     */
    public static synchronized void removeSubstitutionHeader(String header) {
        if (isInitialized) {
            Log.d(TAG, "removeSubstitutionHeader " + header);
            substitutionHeaders.remove(header);
            okHttpClients.clear();
        }
    }

    /**
     * Adds a key name for a query parameter that should be subject to secure strings substitution.
     * This means that if the query parameter is present in a URL then the value will be used as a
     * key to look up a secure string value which will be substituted as the query parameter value
     * instead. This allows easy migration to the use of secure strings. Note that this function
     * should be called on initialization rather than for every request as it will require a new
     * OkHttpClient to be built.
     *
     * @param key is the query parameter key name to be added for substitution
     */
    public static synchronized void addSubstitutionQueryParam(String key) {
        if (isInitialized) {
            Log.d(TAG, "addSubstitutionQueryParam " + key);
            substitutionQueryParams.add(key);
            okHttpClients.clear();
        }
    }

    /**
     * Removes a query parameter key name previously added using addSubstitutionQueryParam.
     *
     * @param key is the query parameter key name to be removed for substitution
     */
    public static synchronized void removeSubstitutionQueryParam(String key) {
        if (isInitialized) {
            Log.d(TAG, "removeSubstitutionQueryParam " + key);
            substitutionQueryParams.remove(key);
            okHttpClients.clear();
        }
    }

    /**
     * Adds an exclusion URL regular expression. If a URL for a request matches this regular expression
     * then it will not be subject to any Approov protection. Note that this facility must be used with
     * EXTREME CAUTION due to the impact of dynamic pinning. Pinning may be applied to all domains added
     * using Approov, and updates to the pins are received when an Approov fetch is performed. If you
     * exclude some URLs on domains that are protected with Approov, then these will be protected with
     * Approov pins but without a path to update the pins until a URL is used that is not excluded. Thus
     * you are responsible for ensuring that there is always a possibility of calling a non-excluded
     * URL, or you should make an explicit call to fetchToken if there are persistent pinning failures.
     * Conversely, use of those option may allow a connection to be established before any dynamic pins
     * have been received via Approov, thus potentially opening the channel to a MitM.
     *
     * @param urlRegex is the regular expression that will be compared against URLs to exclude them
     */
    public static synchronized void addExclusionURLRegex(String urlRegex) {
        if (isInitialized) {
            try {
                Pattern pattern = Pattern.compile(urlRegex);
                exclusionURLRegexs.put(urlRegex, pattern);
                okHttpClients.clear();
                Log.d(TAG, "addExclusionURLRegex " + urlRegex);
            } catch (PatternSyntaxException e) {
                Log.e(TAG, "addExclusionURLRegex " + urlRegex + " error: " + e.getMessage());
            }
        }
    }

    /**
     * Removes an exclusion URL regular expression previously added using addExclusionURLRegex.
     *
     * @param urlRegex is the regular expression that will be compared against URLs to exclude them
     */
    public static synchronized void removeExclusionURLRegex(String urlRegex) {
        if (isInitialized) {
            Log.d(TAG, "removeExclusionURLRegex " + urlRegex);
            exclusionURLRegexs.remove(urlRegex);
            okHttpClients.clear();
        }
    }

    /**
     * Prefetches in the background to lower the effective latency of a subsequent token fetch or
     * secure string fetch by starting the operation earlier so the subsequent fetch may be able to
     * use cached data.
     */
    public static synchronized void prefetch() {
        if (isInitialized)
            // fetch an Approov token using a placeholder domain
            Approov.fetchApproovToken(new PrefetchCallbackHandler(), "approov.io");
    }

    /**
     * Performs a precheck to determine if the app will pass attestation. This requires secure
     * strings to be enabled for the account, although no strings need to be set up. This will
     * likely require network access so may take some time to complete. It may throw ApproovException
     * if the precheck fails or if there is some other problem. ApproovRejectionException is thrown
     * if the app has failed Approov checks or ApproovNetworkException for networking issues where a
     * user initiated retry of the operation should be allowed. An ApproovRejectionException may provide
     * additional information about the cause of the rejection.
     *
     * @throws ApproovException if there was a problem
     */
    public static void precheck() throws ApproovException {
        // try and fetch a non-existent secure string in order to check for a rejection
        Approov.TokenFetchResult approovResults;
        try {
            approovResults = Approov.fetchSecureStringAndWait("precheck-dummy-key", null);
            Log.d(TAG, "precheck: " + approovResults.getStatus().toString());
        }
        catch (IllegalStateException e) {
            throw new ApproovException("IllegalState: " + e.getMessage());
        }
        catch (IllegalArgumentException e) {
            throw new ApproovException("IllegalArgument: " + e.getMessage());
        }

        // process the returned Approov status
        if (approovResults.getStatus() == Approov.TokenFetchStatus.REJECTED)
            // if the request is rejected then we provide a special exception with additional information
            throw new ApproovRejectionException("precheck: " + approovResults.getStatus().toString() + ": " +
                    approovResults.getARC() + " " + approovResults.getRejectionReasons(),
                    approovResults.getARC(), approovResults.getRejectionReasons());
        else if ((approovResults.getStatus() == Approov.TokenFetchStatus.NO_NETWORK) ||
                (approovResults.getStatus() == Approov.TokenFetchStatus.POOR_NETWORK) ||
                (approovResults.getStatus() == Approov.TokenFetchStatus.MITM_DETECTED))
            // we are unable to get the secure string due to network conditions so the request can
            // be retried by the user later
            throw new ApproovNetworkException("precheck: " + approovResults.getStatus().toString());
        else if ((approovResults.getStatus() != Approov.TokenFetchStatus.SUCCESS) &&
                (approovResults.getStatus() != Approov.TokenFetchStatus.UNKNOWN_KEY))
            // we are unable to get the secure string due to a more permanent error
            throw new ApproovException("precheck:" + approovResults.getStatus().toString());
    }

    /**
     * Gets the device ID used by Approov to identify the particular device that the SDK is running on. Note
     * that different Approov apps on the same device will return a different ID. Moreover, the ID may be
     * changed by an uninstall and reinstall of the app.
     *
     * @return String of the device ID
     * @throws ApproovException if there was a problem
     */
    public static String getDeviceID() throws ApproovException {
        try {
            String deviceID = Approov.getDeviceID();
            Log.d(TAG, "getDeviceID: " + deviceID);
            return deviceID;
        }
        catch (IllegalStateException e) {
            throw new ApproovException("IllegalState: " + e.getMessage());
        }
    }

    /**
     * Directly sets the data hash to be included in subsequently fetched Approov tokens. If the hash is
     * different from any previously set value then this will cause the next token fetch operation to
     * fetch a new token with the correct payload data hash. The hash appears in the
     * 'pay' claim of the Approov token as a base64 encoded string of the SHA256 hash of the
     * data. Note that the data is hashed locally and never sent to the Approov cloud service.
     *
     * @param data is the data to be hashed and set in the token
     * @throws ApproovException if there was a problem
     */
    public static void setDataHashInToken(String data) throws ApproovException {
        try {
            Approov.setDataHashInToken(data);
            Log.d(TAG, "setDataHashInToken");
        }
        catch (IllegalStateException e) {
            throw new ApproovException("IllegalState: " + e.getMessage());
        }
        catch (IllegalArgumentException e) {
            throw new ApproovException("IllegalArgument: " + e.getMessage());
        }
    }

    /**
     * Performs an Approov token fetch for the given URL. This should be used in situations where it
     * is not possible to use the networking interception to add the token. This will
     * likely require network access so may take some time to complete. If the attestation fails
     * for any reason then an ApproovException is thrown. This will be ApproovNetworkException for
     * networking issues where a user initiated retry of the operation should be allowed. Note that
     * the returned token should NEVER be cached by your app, you should call this function when
     * it is needed.
     *
     * @param url is the URL giving the domain for the token fetch
     * @return String of the fetched token
     * @throws ApproovException if there was a problem
     */
    public static String fetchToken(String url) throws ApproovException {
        // fetch the Approov token
        Approov.TokenFetchResult approovResults;
        try {
            approovResults = Approov.fetchApproovTokenAndWait(url);
            Log.d(TAG, "fetchToken: " + approovResults.getStatus().toString());
        }
        catch (IllegalStateException e) {
            throw new ApproovException("IllegalState: " + e.getMessage());
        }
        catch (IllegalArgumentException e) {
            throw new ApproovException("IllegalArgument: " + e.getMessage());
        }

        // process the status
        if ((approovResults.getStatus() == Approov.TokenFetchStatus.NO_NETWORK) ||
                (approovResults.getStatus() == Approov.TokenFetchStatus.POOR_NETWORK) ||
                (approovResults.getStatus() == Approov.TokenFetchStatus.MITM_DETECTED))
            // we are unable to get the token due to network conditions
            throw new ApproovNetworkException("fetchToken: " + approovResults.getStatus().toString());
        else if (approovResults.getStatus() != Approov.TokenFetchStatus.SUCCESS)
            // we are unable to get the token due to a more permanent error
            throw new ApproovException("fetchToken: " + approovResults.getStatus().toString());
        else
            // provide the Approov token result
            return approovResults.getToken();
    }

    /**
     * Gets the signature for the given message. This uses an account specific message signing key that is
     * transmitted to the SDK after a successful fetch if the facility is enabled for the account. Note
     * that if the attestation failed then the signing key provided is actually random so that the
     * signature will be incorrect. An Approov token should always be included in the message
     * being signed and sent alongside this signature to prevent replay attacks. If no signature is
     * available, because there has been no prior fetch or the feature is not enabled, then an
     * ApproovException is thrown.
     * <p>
     * Deprecated: use getAccountMessageSignature instead
     *
     * @param message is the message whose content is to be signed
     * @return String of the base64 encoded message signature
     * @throws ApproovException if there was a problem
     */
    @Deprecated
    public static String getMessageSignature(String message) throws ApproovException {
        return getAccountMessageSignature(message);
    }

    /**
     * Gets the signature for the given message. This uses an account specific message signing key that is
     * transmitted to the SDK after a successful fetch if the facility is enabled for the account. Note
     * that if the attestation failed then the signing key provided is actually random so that the
     * signature will be incorrect. An Approov token should always be included in the message
     * being signed and sent alongside this signature to prevent replay attacks. If no signature is
     * available, because there has been no prior fetch or the feature is not enabled, then an
     * ApproovException is thrown.
     *
     * @param message is the message whose content is to be signed
     * @return String of the base64 encoded message signature
     * @throws ApproovException if there was a problem
     */
    public static String getAccountMessageSignature(String message) throws ApproovException {
        try {
            String signature = Approov.getAccountMessageSignature(message);
            Log.d(TAG, "getAccountMessageSignature");
            if (signature == null)
                throw new ApproovException("no account signature available");
            return signature;
        }
        catch (IllegalStateException e) {
            throw new ApproovException("IllegalState: " + e.getMessage());
        }
        catch (IllegalArgumentException e) {
            throw new ApproovException("IllegalArgument: " + e.getMessage());
        }
    }

    /**
     * Gets the install signature for the given message. This uses a app install specific message
     * signing key that is generated the first time an app launches. This signing mechanism uses an
     * ECC key pair where the private key is managed by the secure element or trusted execution
     * environment of the device. Where it can, Approov uses attested key pairs to perform the
     * message signing.
     * <p>
     * An Approov token should always be included in the message being signed and sent alongside
     * this signature to prevent replay attacks.
     * <p>
     * If no signature is available, because there has been no prior fetch or the feature is not
     * enabled, then an ApproovException is thrown.
     *
     * @param message is the message whose content is to be signed
     * @return String of the base64 encoded message signature
     * @throws ApproovException if there was a problem
     */
    public static String getInstallMessageSignature(String message) throws ApproovException {
        try {
            String signature = Approov.getInstallMessageSignature(message);
            Log.d(TAG, "getInstallMessageSignature");
            if (signature == null)
                throw new ApproovException("no device signature available");
            return signature;
        }
        catch (IllegalStateException e) {
            throw new ApproovException("IllegalState: " + e.getMessage());
        }
        catch (IllegalArgumentException e) {
            throw new ApproovException("IllegalArgument: " + e.getMessage());
        }
    }

    /**
     * Fetches a secure string with the given key. If newDef is not null then a
     * secure string for the particular app instance may be defined. In this case the
     * new value is returned as the secure string. Use of an empty string for newDef removes
     * the string entry. Note that this call may require network transaction and thus may block
     * for some time, so should not be called from the UI thread. If the attestation fails
     * for any reason then an ApproovException is thrown. This will be ApproovRejectionException
     * if the app has failed Approov checks or ApproovNetworkException for networking issues where
     * a user initiated retry of the operation should be allowed. Note that the returned string
     * should NEVER be cached by your app, you should call this function when it is needed.
     *
     * @param key is the secure string key to be looked up
     * @param newDef is any new definition for the secure string, or null for lookup only
     * @return secure string (should not be cached by your app) or null if it was not defined
     * @throws ApproovException if there was a problem
     */
    public static String fetchSecureString(String key, String newDef) throws ApproovException {
        // determine the type of operation as the values themselves cannot be logged
        String type = "lookup";
        if (newDef != null)
            type = "definition";

        // fetch any secure string keyed by the value, catching any exceptions the SDK might throw
        Approov.TokenFetchResult approovResults;
        try {
            approovResults = Approov.fetchSecureStringAndWait(key, newDef);
            Log.d(TAG, "fetchSecureString " + type + ": " + key + ", " + approovResults.getStatus().toString());
        }
        catch (IllegalStateException e) {
            throw new ApproovException("IllegalState: " + e.getMessage());
        }
        catch (IllegalArgumentException e) {
            throw new ApproovException("IllegalArgument: " + e.getMessage());
        }

        // process the returned Approov status
        if (approovResults.getStatus() == Approov.TokenFetchStatus.REJECTED)
            // if the request is rejected then we provide a special exception with additional information
            throw new ApproovRejectionException("fetchSecureString " + type + " for " + key + ": " +
                    approovResults.getStatus().toString() + ": " + approovResults.getARC() +
                    " " + approovResults.getRejectionReasons(),
                    approovResults.getARC(), approovResults.getRejectionReasons());
        else if ((approovResults.getStatus() == Approov.TokenFetchStatus.NO_NETWORK) ||
                (approovResults.getStatus() == Approov.TokenFetchStatus.POOR_NETWORK) ||
                (approovResults.getStatus() == Approov.TokenFetchStatus.MITM_DETECTED))
            // we are unable to get the secure string due to network conditions so the request can
            // be retried by the user later
            throw new ApproovNetworkException("fetchSecureString " + type + " for " + key + ":" +
                    approovResults.getStatus().toString());
        else if ((approovResults.getStatus() != Approov.TokenFetchStatus.SUCCESS) &&
                (approovResults.getStatus() != Approov.TokenFetchStatus.UNKNOWN_KEY))
            // we are unable to get the secure string due to a more permanent error
            throw new ApproovException("fetchSecureString " + type + " for " + key + ":" +
                    approovResults.getStatus().toString());
        return approovResults.getSecureString();
    }

    /**
     * Fetches a custom JWT with the given payload. Note that this call will require network
     * transaction and thus will block for some time, so should not be called from the UI thread.
     * If the attestation fails for any reason then an IOException is thrown. This will be
     * ApproovRejectionException if the app has failed Approov checks or ApproovNetworkException
     * for networking issues where a user initiated retry of the operation should be allowed.
     *
     * @param payload is the marshaled JSON object for the claims to be included
     * @return custom JWT string
     * @throws ApproovException if there was a problem
     */
    public static String fetchCustomJWT(String payload) throws ApproovException {
        // fetch the custom JWT catching any exceptions the SDK might throw
        Approov.TokenFetchResult approovResults;
        try {
            approovResults = Approov.fetchCustomJWTAndWait(payload);
            Log.d(TAG, "fetchCustomJWT: " + approovResults.getStatus().toString());
        }
        catch (IllegalStateException e) {
            throw new ApproovException("IllegalState: " + e.getMessage());
        }
        catch (IllegalArgumentException e) {
            throw new ApproovException("IllegalArgument: " + e.getMessage());
        }

        // process the returned Approov status
        if (approovResults.getStatus() == Approov.TokenFetchStatus.REJECTED)
            // if the request is rejected then we provide a special exception with additional information
            throw new ApproovRejectionException("fetchCustomJWT: "+ approovResults.getStatus().toString() + ": " +
                    approovResults.getARC() +  " " + approovResults.getRejectionReasons(),
                    approovResults.getARC(), approovResults.getRejectionReasons());
        else if ((approovResults.getStatus() == Approov.TokenFetchStatus.NO_NETWORK) ||
                (approovResults.getStatus() == Approov.TokenFetchStatus.POOR_NETWORK) ||
                (approovResults.getStatus() == Approov.TokenFetchStatus.MITM_DETECTED))
            // we are unable to get the custom JWT due to network conditions so the request can
            // be retried by the user later
            throw new ApproovNetworkException("fetchCustomJWT: " + approovResults.getStatus().toString());
        else if (approovResults.getStatus() != Approov.TokenFetchStatus.SUCCESS)
            // we are unable to get the custom JWT due to a more permanent error
            throw new ApproovException("fetchCustomJWT: " + approovResults.getStatus().toString());
        return approovResults.getToken();
    }

    /**
     * Clears the OkHttp clients if there are some potential pinning changes that require an
     * update.
     */
    public static synchronized void clearOkHttpClient() {
        Log.d(TAG, "OkHttp clients cleared");
        okHttpClients.clear();
    }

    /**
     * Sets the OkHttpClient.Builder to be used for constructing the Approov OkHttpClient for a
     * named builder. This allows custom configurations to be set, with additional interceptors and
     * properties. This clears the appropriate cached OkHttp client so should only be called when an
     * actual builder change is required.
     *
     * @param builderName is the name of the builder to set
     * @param builder is the OkHttpClient.Builder to be used as a basis for the Approov OkHttpClient
     */
    public static synchronized void setOkHttpClientBuilder(String builderName, OkHttpClient.Builder builder) {
        Log.d(TAG, "OkHttp client builder set for " + builderName);
        okHttpBuilders.put(builderName, builder);
        okHttpClients.remove(builderName);
    }

    /**
     * Sets the OkHttpClient.Builder to be used for constructing the default Approov OkHttpClient.
     * This allows a default custom configuration to be set, with additional interceptors and properties.
     *
     * @param builder is the OkHttpClient.Builder to be used as a basis for the Approov OkHttpClient
     */
    public static synchronized void setOkHttpClientBuilder(OkHttpClient.Builder builder) {
        setOkHttpClientBuilder(DEFAULT_BUILDER_NAME, builder);
    }

    /**
     * Gets the OkHttpClient that enables the Approov service for the named builder. This adds
     * the Approov token in a header to requests, and also pins the connections. The OkHttpClient
     * is constructed lazily on demand but is cached if there are no changes. Use "setOkHttpClientBuilder"
     * to provide any special properties.
     *
     * @param builderName is the name for the builder
     * @return OkHttpClient to be used with Approov
     */
    public static synchronized OkHttpClient getOkHttpClient(String builderName) {
        OkHttpClient okHttpClient = okHttpClients.get(builderName);
        if (okHttpClient == null) {
            // get the builder and warn if none was available
            OkHttpClient.Builder okHttpBuilder = okHttpBuilders.get(builderName);
            if (okHttpBuilder == null) {
                Log.d(TAG, "No builder available for " + builderName);
                okHttpBuilder = new OkHttpClient.Builder();
            }
<<<<<<< HEAD
=======

>>>>>>> 96de0958
            // build a new OkHttpClient on demand
            if (isInitialized) {
                // build the pinning configuration
                CertificatePinner.Builder pinBuilder = new CertificatePinner.Builder();
                Map<String, List<String>> allPins = Approov.getPins("public-key-sha256");
                for (Map.Entry<String, List<String>> entry: allPins.entrySet()) {
                    String domain = entry.getKey();
                    if (!domain.equals("*")) {
                        // the * domain is for managed trust roots and should
                        // not be added directly
                        List<String> pins = entry.getValue();

                        // if there are no pins then we try and use any managed trust roots
                        if (pins.isEmpty() && (allPins.get("*") != null))
                            pins = allPins.get("*");

                        // add the required pins for the domain
                        for (String pin: pins)
                            pinBuilder = pinBuilder.add(domain, "sha256/" + pin);
                    }
                }

                // remove any existing ApproovTokenInterceptor from the builder
                List<Interceptor> interceptors = okHttpBuilder.interceptors();
                Iterator<Interceptor> iter = interceptors.iterator();
                while (iter.hasNext()) {
                    Interceptor interceptor = iter.next();
                    if (interceptor instanceof ApproovTokenInterceptor)
                        iter.remove();
                }

                // build the OkHttpClient with the correct pins preset and ApproovTokenInterceptor
                Log.d(TAG, "Building new Approov OkHttpClient for " + builderName);
                ApproovTokenInterceptor interceptor = new ApproovTokenInterceptor(approovTokenHeader,
                        approovTokenPrefix, bindingHeader, proceedOnNetworkFail, interceptorExtensions,
                        substitutionHeaders, substitutionQueryParams, exclusionURLRegexs);
                okHttpClient = okHttpBuilder.certificatePinner(pinBuilder.build()).addInterceptor(interceptor).build();
            } else {
                // if the ApproovService was not initialized then we can't add Approov capabilities
                Log.e(TAG, "Cannot build Approov OkHttpClient as not initialized");
                okHttpClient = okHttpBuilder.build();
            }
<<<<<<< HEAD
=======

>>>>>>> 96de0958
            // cache the client for future usages
            okHttpClients.put(builderName, okHttpClient);
        }
        return okHttpClient;
    }

    /**
     * Gets the default kHttpClient that enables the Approov service. This adds the Approov token
     * in a header to requests, and also pins the connections. The OkHttpClient is constructed
     * lazily on demand but is cached if there are no changes. Use "setOkHttpClientBuilder" to
     * provide any special properties.
     *
     * @return OkHttpClient to be used with Approov
     */
    public static synchronized OkHttpClient getOkHttpClient() {
        return getOkHttpClient(DEFAULT_BUILDER_NAME);
    }
}

/**
 * Callback handler for prefetching. We simply log as we don't need the result
 * itself, as it will be returned as a cached value on a subsequent fetch.
 */
final class PrefetchCallbackHandler implements Approov.TokenFetchCallback {
    // logging tag
    private static final String TAG = "ApproovPrefetch";

    @Override
    public void approovCallback(Approov.TokenFetchResult result) {
        if ((result.getStatus() == Approov.TokenFetchStatus.SUCCESS) ||
            (result.getStatus() == Approov.TokenFetchStatus.UNKNOWN_URL))
            Log.d(TAG, "Prefetch success");
        else
            Log.e(TAG, "Prefetch failure: " + result.getStatus().toString());
    }
}

// interceptor to add Approov tokens or substitute headers and query parameters
class ApproovTokenInterceptor implements Interceptor {
    // logging tag
    private final static String TAG = "ApproovInterceptor";

    // the name of the header to be added to hold the Approov token
    private String approovTokenHeader;

    // prefix to be used for the Approov token
    private String approovTokenPrefix;

    // any binding header for Approov token binding, or null if none
    private String bindingHeader;

    // true if the interceptor should proceed on network failures and not add an Approov token
    private boolean proceedOnNetworkFail;

    // the target for request processing interceptorExtensions
    private ApproovInterceptorExtensions interceptorExtensions;
    // map of headers that should have their values substituted for secure strings, mapped to their
    // required prefixes
    private Map<String, String> substitutionHeaders;

    // set of query parameters that may be substituted, specified by the key name, mapped to their regex patterns
    private Map<String, Pattern> substitutionQueryParams;

    // set of URL regexs that should be excluded from any Approov protection, mapped to the compiled Pattern
    private Map<String, Pattern> exclusionURLRegexs;


    /**
     * Constructs a new interceptor that adds Approov tokens and substitute headers or query
     * parameters.
     *
     * @param approovTokenHeader is the name of the header to be used for the Approov token
     * @param approovTokenPrefix is the prefix string to be used with the Approov token
     * @param bindingHeader is any token binding header to use or null otherwise
     * @param proceedOnNetworkFail is true the interceptor should proceed on Approov networking failures
     * @param interceptorExtensions the target for request processing interceptorExtensions
     * @param substitutionHeaders is the map of secure string substitution headers mapped to any required prefixes
     * @param substitutionQueryParams is the set of query parameter key names subject to substitution
     * @param exclusionURLRegexs specifies regexs of URLs that should be excluded
     */
    public ApproovTokenInterceptor(String approovTokenHeader, String approovTokenPrefix, String bindingHeader,
                                   boolean proceedOnNetworkFail, ApproovInterceptorExtensions interceptorExtensions,
                                   Map<String, String> substitutionHeaders,
                                   Set<String> substitutionQueryParams, Map<String, Pattern> exclusionURLRegexs) {
        this.approovTokenHeader = approovTokenHeader;
        this.approovTokenPrefix = approovTokenPrefix;
        this.bindingHeader = bindingHeader;
        this.proceedOnNetworkFail = proceedOnNetworkFail;
        this.interceptorExtensions = interceptorExtensions;
        this.substitutionHeaders = new HashMap<>(substitutionHeaders);
        this.substitutionQueryParams = new HashMap<>();
        for (String key: substitutionQueryParams) {
            try {
                Pattern pattern = Pattern.compile("[\\?&]" + key + "=([^&;]+)");
                this.substitutionQueryParams.put(key, pattern);
            }
            catch (PatternSyntaxException e) {
                Log.e(TAG, "addSubstitutionQueryParam " + key + " error: " + e.getMessage());
            }
        }
        this.exclusionURLRegexs = new HashMap<>(exclusionURLRegexs);
    }

    @Override
    public Response intercept(Chain chain) throws IOException {
        // check if the URL matches one of the exclusion regexs and just proceed
        ApproovRequestMutations changes = new ApproovRequestMutations();
        Request request = chain.request();
        String url = request.url().toString();
        for (Pattern pattern: exclusionURLRegexs.values()) {
            Matcher matcher = pattern.matcher(url);
            if (matcher.find()) {
                return chain.proceed(request);
            }
        }

        // update the data hash based on any token binding header (presence is optional)
        if ((bindingHeader != null) && request.headers().names().contains(bindingHeader))
            Approov.setDataHashInToken(request.header(bindingHeader));

        // request an Approov token for the domain
        String host = request.url().host();
        Approov.TokenFetchResult approovResults = Approov.fetchApproovTokenAndWait(host);

        // provide information about the obtained token or error (note "approov token -check" can
        // be used to check the validity of the token and if you use token annotations they
        // will appear here to determine why a request is being rejected)
        Log.d(TAG, "Token for " + host + ": " + approovResults.getLoggableToken());

        // force a pinning change if there is any dynamic config update
        if (approovResults.isConfigChanged()) {
            Approov.fetchConfig();
            ApproovService.clearOkHttpClient();
        }

        // we cannot proceed if the pins need to be updated. This will be cleared by using getOkHttpClient
        // but will persist if the app fails to rebuild the OkHttpClient regularly. This might occur
        // on first use after initial app install if the initial network fetch was unable to obtain
        // the dynamic configuration for the account if there was poor network connectivity at that
        // point.
        if (approovResults.isForceApplyPins()) {
            ApproovService.clearOkHttpClient();
            throw new ApproovNetworkException("Pins need to be updated");
        }

        // check the status of Approov token fetch
        boolean aChange = false;
        String setTokenHeaderKey = null;
        String setTokenHeaderValue = null;
        if (approovResults.getStatus() == Approov.TokenFetchStatus.SUCCESS) {
            // we successfully obtained a token so add it to the header for the request
            aChange = true;
            setTokenHeaderKey = approovTokenHeader;
            setTokenHeaderValue = approovTokenPrefix + approovResults.getToken();
        } else if ((approovResults.getStatus() == Approov.TokenFetchStatus.NO_NETWORK) ||
                 (approovResults.getStatus() == Approov.TokenFetchStatus.POOR_NETWORK) ||
                 (approovResults.getStatus() == Approov.TokenFetchStatus.MITM_DETECTED)) {
            // we are unable to get an Approov token due to network conditions so the request can
            // be retried by the user later - unless this is overridden
            if (!proceedOnNetworkFail)
                throw new ApproovNetworkException("Approov token fetch for " + host + ": " + approovResults.getStatus().toString());
        }
        else if ((approovResults.getStatus() != Approov.TokenFetchStatus.NO_APPROOV_SERVICE) &&
                 (approovResults.getStatus() != Approov.TokenFetchStatus.UNKNOWN_URL) &&
                 (approovResults.getStatus() != Approov.TokenFetchStatus.UNPROTECTED_URL))
            // we have failed to get an Approov token with a more serious permanent error
            throw new ApproovException("Approov token fetch for " + host + ": " + approovResults.getStatus().toString());

        // we only continue additional processing if we had a valid status from Approov, to prevent additional delays
        // by trying to fetch from Approov again and this also protects against header substitutions in domains not
        // protected by Approov and therefore potential subject to a MitM
        if ((approovResults.getStatus() != Approov.TokenFetchStatus.SUCCESS) &&
                (approovResults.getStatus() != Approov.TokenFetchStatus.UNPROTECTED_URL))
            // setTokenHeaderKey and setTokenHeaderValue must be null
            return chain.proceed(request);

        // we now deal with any header substitutions, which may require further fetches but these
        // should be using cached results
        Map<String,String> setSubstitutionHeaders = new LinkedHashMap<>(substitutionHeaders.size());
        for (Map.Entry<String, String> entry: substitutionHeaders.entrySet()) {
            String header = entry.getKey();
            String prefix = entry.getValue();
            String value = request.header(header);
            if ((value != null) && value.startsWith(prefix) && (value.length() > prefix.length())) {
                approovResults = Approov.fetchSecureStringAndWait(value.substring(prefix.length()), null);
                Log.d(TAG, "Substituting header: " + header + ", " + approovResults.getStatus().toString());
                if (approovResults.getStatus() == Approov.TokenFetchStatus.SUCCESS) {
                    aChange = true;
                    setSubstitutionHeaders.put(header,prefix + approovResults.getSecureString());
                }
                else if (approovResults.getStatus() == Approov.TokenFetchStatus.REJECTED)
                    // if the request is rejected then we provide a special exception with additional information
                    throw new ApproovRejectionException("Header substitution for " + header + ": " +
                            approovResults.getStatus().toString() + ": " + approovResults.getARC() +
                            " " + approovResults.getRejectionReasons(),
                            approovResults.getARC(), approovResults.getRejectionReasons());
                else if ((approovResults.getStatus() == Approov.TokenFetchStatus.NO_NETWORK) ||
                        (approovResults.getStatus() == Approov.TokenFetchStatus.POOR_NETWORK) ||
                        (approovResults.getStatus() == Approov.TokenFetchStatus.MITM_DETECTED)) {
                    // we are unable to get the secure string due to network conditions so the request can
                    // be retried by the user later - unless this is overridden
                    if (!proceedOnNetworkFail)
                        throw new ApproovNetworkException("Header substitution for " + header + ": " +
                            approovResults.getStatus().toString());
                }
                else if (approovResults.getStatus() != Approov.TokenFetchStatus.UNKNOWN_KEY)
                    // we have failed to get a secure string with a more serious permanent error
                    throw new ApproovException("Header substitution for " + header + ": " +
                            approovResults.getStatus().toString());
            }
        }

        // we now deal with any query parameter substitutions, which may require further fetches but these
        // should be using cached results
        String originalURL = request.url().toString();
        String replacementURL = originalURL;
        List<String> queryKeys = new ArrayList<>(substitutionQueryParams.size());
        for (Map.Entry<String, Pattern> entry: substitutionQueryParams.entrySet()) {
            String queryKey = entry.getKey();
            Pattern pattern = entry.getValue();
            Matcher matcher = pattern.matcher(replacementURL);
            if (matcher.find()) {
                // we have found an occurrence of the query parameter to be replaced so we look up the existing
                // value as a key for a secure string
                String queryValue = matcher.group(1);
                approovResults = Approov.fetchSecureStringAndWait(queryValue, null);
                Log.d(TAG, "Substituting query parameter: " + queryKey + ", " + approovResults.getStatus().toString());
                if (approovResults.getStatus() == Approov.TokenFetchStatus.SUCCESS) {
                    // substitute the query parameter
                    aChange = true;
                    queryKeys.add(queryKey);
                    replacementURL = new StringBuilder(replacementURL).replace(matcher.start(1),
                            matcher.end(1), approovResults.getSecureString()).toString();
                }
                else if (approovResults.getStatus() == Approov.TokenFetchStatus.REJECTED)
                    // if the request is rejected then we provide a special exception with additional information
                    throw new ApproovRejectionException("Query parameter substitution for " + queryKey + ": " +
                            approovResults.getStatus().toString() + ": " + approovResults.getARC() +
                            " " + approovResults.getRejectionReasons(),
                            approovResults.getARC(), approovResults.getRejectionReasons());
                else if ((approovResults.getStatus() == Approov.TokenFetchStatus.NO_NETWORK) ||
                        (approovResults.getStatus() == Approov.TokenFetchStatus.POOR_NETWORK) ||
                        (approovResults.getStatus() == Approov.TokenFetchStatus.MITM_DETECTED)) {
                    // we are unable to get the secure string due to network conditions so the request can
                    // be retried by the user later - unless this is overridden
                    if (!proceedOnNetworkFail)
                        throw new ApproovNetworkException("Query parameter substitution for " + queryKey + ": " +
                            approovResults.getStatus().toString());
                }
                else if (approovResults.getStatus() != Approov.TokenFetchStatus.UNKNOWN_KEY)
                    // we have failed to get a secure string with a more serious permanent error
                    throw new ApproovException("Query parameter substitution for " + queryKey + ": " +
                            approovResults.getStatus().toString());
            }
        }
        // Apply all the changes to the request
        if (aChange) {
            Request.Builder builder = request.newBuilder();
            if (setTokenHeaderKey != null) {
                builder.header(setTokenHeaderKey, setTokenHeaderValue);
                changes.setTokenHeaderKey(setTokenHeaderKey);
            }
            if (!setSubstitutionHeaders.isEmpty()) {
                for (Map.Entry<String, String> entry : setSubstitutionHeaders.entrySet()) {
                    // substitute the header
                    builder.header(entry.getKey(), entry.getValue());
                }
                changes.setSubstitutionHeaderKeys(new ArrayList<>(setSubstitutionHeaders.keySet()));
            }
            if (!originalURL.equals(replacementURL)) {
                builder.url(replacementURL);
                changes.setSubstitutionQueryParamResults(originalURL, queryKeys);
            }
            request = builder.build();
        }

        // Call the processed request callback
        if (interceptorExtensions != null) {
            request = interceptorExtensions.processedRequest(request, changes);
        }

        // proceed with the rest of the chain
        return chain.proceed(request);
    }
}<|MERGE_RESOLUTION|>--- conflicted
+++ resolved
@@ -55,8 +55,6 @@
 
     // default prefix to be added before the Approov token by default
     private static final String APPROOV_TOKEN_PREFIX = "";
-    // name for the default builder
-    private static final String DEFAULT_BUILDER_NAME = "_default";
 
     // name for the default builder
     private static final String DEFAULT_BUILDER_NAME = "_default";
@@ -97,7 +95,6 @@
 
     // set of URL regexs that should be excluded from any Approov protection, mapped to the compiled Pattern
     private static Map<String, Pattern> exclusionURLRegexs = null;
-
 
     /**
      * Construction is disallowed as this is a static only class.
@@ -157,10 +154,6 @@
         }
     }
 
-<<<<<<< HEAD
-=======
-
->>>>>>> 96de0958
     /**
      * Sets a flag indicating if the network interceptor should proceed anyway if it is
      * not possible to obtain an Approov token due to a networking failure. If this is set
@@ -230,7 +223,6 @@
         Log.d(TAG, "setBindingHeader " + header);
         bindingHeader = header;
         okHttpClients.clear();
-<<<<<<< HEAD
     }
 
     /**
@@ -251,8 +243,6 @@
         }
         interceptorExtensions = callbacks;
         okHttpClients.clear();
-=======
->>>>>>> 96de0958
     }
 
     /**
@@ -733,10 +723,6 @@
                 Log.d(TAG, "No builder available for " + builderName);
                 okHttpBuilder = new OkHttpClient.Builder();
             }
-<<<<<<< HEAD
-=======
-
->>>>>>> 96de0958
             // build a new OkHttpClient on demand
             if (isInitialized) {
                 // build the pinning configuration
@@ -779,10 +765,6 @@
                 Log.e(TAG, "Cannot build Approov OkHttpClient as not initialized");
                 okHttpClient = okHttpBuilder.build();
             }
-<<<<<<< HEAD
-=======
-
->>>>>>> 96de0958
             // cache the client for future usages
             okHttpClients.put(builderName, okHttpClient);
         }
@@ -839,6 +821,7 @@
 
     // the target for request processing interceptorExtensions
     private ApproovInterceptorExtensions interceptorExtensions;
+
     // map of headers that should have their values substituted for secure strings, mapped to their
     // required prefixes
     private Map<String, String> substitutionHeaders;
@@ -848,7 +831,6 @@
 
     // set of URL regexs that should be excluded from any Approov protection, mapped to the compiled Pattern
     private Map<String, Pattern> exclusionURLRegexs;
-
 
     /**
      * Constructs a new interceptor that adds Approov tokens and substitute headers or query
