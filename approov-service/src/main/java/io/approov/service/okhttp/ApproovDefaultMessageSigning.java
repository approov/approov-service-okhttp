--- conflicted
+++ resolved
@@ -356,12 +356,9 @@
         // True to add the Approov token header to the signature parameters. This is
         // strongly advised.
         protected boolean addApproovTokenHeader;
-<<<<<<< HEAD
         protected boolean addApproovTraceIDHeader;
-=======
         // Lists the headers to add to the message signature if they are present in the
         // request. (Non-optional headers should be added to the base parameters).
->>>>>>> 5c028e06
         protected List<String> optionalHeaders;
 
         /**
